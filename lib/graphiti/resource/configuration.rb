--- conflicted
+++ resolved
@@ -199,12 +199,8 @@
               attributes: {},
               extra_attributes: {},
               sideloads: {},
-<<<<<<< HEAD
               callbacks: {},
               links: {},
-=======
-              callbacks: {}
->>>>>>> 443d4438
             }
         end
 
