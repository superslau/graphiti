--- conflicted
+++ resolved
@@ -12,16 +12,10 @@
     class_option :'omit-comments',
       type: :boolean,
       default: false,
-<<<<<<< HEAD
       aliases: ['--omit-comments', '-c'],
       desc: 'Generate without documentation comments'
 
     class_option :'actions',
-=======
-      aliases: ["--omit-comments", "-c"],
-      desc: "Generate without documentation comments"
-    class_option :actions,
->>>>>>> d7370725
       type: :array,
       default: nil,
       aliases: ["--actions", "-a"],
